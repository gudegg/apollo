--- conflicted
+++ resolved
@@ -201,13 +201,8 @@
 
   private ClusterDTO[] assembleClusters() {
     ClusterDTO[] clusters = new ClusterDTO[2];
-<<<<<<< HEAD
-    clusters[0] = assembleCluster(100, "6666", Constants.DEFAULT_CLUSTER_NAME);
+    clusters[0] = assembleCluster(100, "6666", ConfigConsts.DEFAULT_CLUSTER_NAME);
     clusters[1] = assembleCluster(101, "6666", "cluster1");
-=======
-    clusters[0] = assembleCluster(100, 6666, ConfigConsts.DEFAULT_CLUSTER_NAME);
-    clusters[1] = assembleCluster(101, 6666, "cluster1");
->>>>>>> 0fce28d6
     return clusters;
   }
 
@@ -221,23 +216,11 @@
 
   private ConfigItemDTO[] assembleConfigItems() {
     ConfigItemDTO[] configItems = new ConfigItemDTO[5];
-<<<<<<< HEAD
-    configItems[0] = assembleConfigItem(100, Constants.DEFAULT_CLUSTER_NAME, "6666", "6666.k1", "6666.v1");
-    configItems[1] = assembleConfigItem(100, Constants.DEFAULT_CLUSTER_NAME, "6666", "6666.k2", "6666.v2");
-    configItems[2] = assembleConfigItem(100, Constants.DEFAULT_CLUSTER_NAME, "6666", "6666.k3", "6666.v3");
-    configItems[3] = assembleConfigItem(100, Constants.DEFAULT_CLUSTER_NAME, "5555", "5555.k1", "5555.v1");
+    configItems[0] = assembleConfigItem(100, ConfigConsts.DEFAULT_CLUSTER_NAME, "6666", "6666.k1", "6666.v1");
+    configItems[1] = assembleConfigItem(100, ConfigConsts.DEFAULT_CLUSTER_NAME, "6666", "6666.k2", "6666.v2");
+    configItems[2] = assembleConfigItem(100, ConfigConsts.DEFAULT_CLUSTER_NAME, "6666", "6666.k3", "6666.v3");
+    configItems[3] = assembleConfigItem(100, ConfigConsts.DEFAULT_CLUSTER_NAME, "5555", "5555.k1", "5555.v1");
     configItems[4] = assembleConfigItem(101, "cluster1", "6666", "6666.k1", "6666.v1");
-=======
-    configItems[0] =
-        assembleConfigItem(100, ConfigConsts.DEFAULT_CLUSTER_NAME, 6666, "6666.k1", "6666.v1");
-    configItems[1] =
-        assembleConfigItem(100, ConfigConsts.DEFAULT_CLUSTER_NAME, 6666, "6666.k2", "6666.v2");
-    configItems[2] =
-        assembleConfigItem(100, ConfigConsts.DEFAULT_CLUSTER_NAME, 6666, "6666.k3", "6666.v3");
-    configItems[3] =
-        assembleConfigItem(100, ConfigConsts.DEFAULT_CLUSTER_NAME, 5555, "5555.k1", "5555.v1");
-    configItems[4] = assembleConfigItem(101, "cluster1", 6666, "6666.k1", "6666.v1");
->>>>>>> 0fce28d6
     return configItems;
   }
 
